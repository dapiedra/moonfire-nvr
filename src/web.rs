--- conflicted
+++ resolved
@@ -417,18 +417,13 @@
 pub struct Service(Arc<ServiceInner>);
 
 impl Service {
-<<<<<<< HEAD
-    pub fn new(db: Arc<db::Database>, ui_dir: Option<&str>, zone: String) -> Result<Self, Error> {
-=======
-    pub fn new(db: Arc<db::Database>, dir: Arc<SampleFileDir>, ui_dir: Option<&str>,
-               allow_origin: Option<String>, zone: String) -> Result<Self, Error> {
->>>>>>> 320374c6
+    pub fn new(db: Arc<db::Database>, ui_dir: Option<&str>, allow_origin: Option<String>,
+               zone: String) -> Result<Self, Error> {
         let mut ui_files = HashMap::new();
         if let Some(d) = ui_dir {
             Service::fill_ui_files(d, &mut ui_files);
         }
         debug!("UI files: {:#?}", ui_files);
-<<<<<<< HEAD
         let dirs_by_stream_id = {
             let l = db.lock();
             let mut d =
@@ -444,11 +439,10 @@
                               .get()?);
             }
             Arc::new(d)
-=======
+        };
         let allow_origin = match allow_origin {
             None => None,
             Some(o) => Some(header::AccessControlAllowOrigin::parse_header(&header::Raw::from(o))?),
->>>>>>> 320374c6
         };
         Ok(Service(Arc::new(ServiceInner {
             db,
@@ -591,13 +585,8 @@
             let (tx, rx) = ::std::sync::mpsc::channel();
             ::std::thread::spawn(move || {
                 let addr = "127.0.0.1:0".parse().unwrap();
-<<<<<<< HEAD
-                let service = super::Service::new(db.db.clone(), None, "".to_owned()).unwrap();
-=======
-                let (db, dir) = (db.db.clone(), db.dir.clone());
-                let service = super::Service::new(db.clone(), dir.clone(), None, None,
+                let service = super::Service::new(db.db.clone(), None, None,
                                                   "".to_owned()).unwrap();
->>>>>>> 320374c6
                 let server = hyper::server::Http::new()
                     .bind(&addr, move || Ok(service.clone()))
                     .unwrap();
